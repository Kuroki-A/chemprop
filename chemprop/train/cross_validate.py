from collections import defaultdict
import csv
import json
from logging import Logger
import os
import sys
from typing import Callable, Dict, List, Tuple
import subprocess

import numpy as np
import pandas as pd

import torch

from .run_training import run_training
from .run_training_lgbm import run_training_lgbm

from chemprop.args import TrainArgs
from chemprop.constants import TEST_SCORES_FILE_NAME, TRAIN_LOGGER_NAME
from chemprop.data import get_data, get_task_names, MoleculeDataset, validate_dataset_type
from chemprop.utils import create_logger, makedirs, timeit, multitask_mean
from chemprop.features import set_extra_atom_fdim, set_extra_bond_fdim, set_explicit_h, set_adding_hs, set_keeping_atom_map, set_reaction, reset_featurization_parameters


@timeit(logger_name=TRAIN_LOGGER_NAME)
def cross_validate(args: TrainArgs,
                   train_func: Callable[[TrainArgs, MoleculeDataset, Logger], Dict[str, List[float]]]
                   ) -> Tuple[float, float]:
    """
    Runs k-fold cross-validation.

    For each of k splits (folds) of the data, trains and tests a model on that split
    and aggregates the performance across folds.

    :param args: A :class:`~chemprop.args.TrainArgs` object containing arguments for
                 loading data and training the Chemprop model.
    :param train_func: Function which runs training.
    :return: A tuple containing the mean and standard deviation performance across folds.
    """
    logger = create_logger(name=TRAIN_LOGGER_NAME, save_dir=args.save_dir, quiet=args.quiet)
    if logger is not None:
        debug, info = logger.debug, logger.info
    else:
        debug = info = print

    # Initialize relevant variables
    init_seed = args.seed
    save_dir = args.save_dir
    args.task_names = get_task_names(path=args.data_path, smiles_columns=args.smiles_columns,
                                     target_columns=args.target_columns, ignore_columns=args.ignore_columns)

    # Print command line
    debug('Command line')
    debug(f'python {" ".join(sys.argv)}')

    # Print args
    debug('Args')
    debug(args)

    # Save args
    makedirs(args.save_dir)
    try:
        args.save(os.path.join(args.save_dir, 'args.json'))
    except subprocess.CalledProcessError:
        debug('Could not write the reproducibility section of the arguments to file, thus omitting this section.')
        args.save(os.path.join(args.save_dir, 'args.json'), with_reproducibility=False)

    # set explicit H option and reaction option
    reset_featurization_parameters(logger=logger)
    set_explicit_h(args.explicit_h)
    set_adding_hs(args.adding_h)
    set_keeping_atom_map(args.keeping_atom_map)
    if args.reaction:
        set_reaction(args.reaction, args.reaction_mode)
    elif args.reaction_solvent:
        set_reaction(True, args.reaction_mode)

    # Get data
    if args.use_cache:
        features_names = 'MoleculeDataset'
        if args.features_generator is not None:
            for name in args.features_generator:
                features_names += '_' + str(name)

        is_file = os.path.isfile(f'{features_names}.pt')
        if not is_file:
            debug('Loading data')
            data = get_data(
                path=args.data_path,
                args=args,
                logger=logger,
                skip_none_targets=True,
                data_weights_path=args.data_weights_path
            )

            torch.save(data, f'{features_names}.pt')
        else:
            debug('Loading previously created data')
            data = torch.load(f'{features_names}.pt')
    else:
        debug('Loading data')
        data = get_data(
            path=args.data_path,
            args=args,
            logger=logger,
            skip_none_targets=True,
            data_weights_path=args.data_weights_path
        )
    
    validate_dataset_type(data, dataset_type=args.dataset_type)
    args.features_size = data.features_size()

    if args.atom_descriptors == 'descriptor':
        args.atom_descriptors_size = data.atom_descriptors_size()
    elif args.atom_descriptors == 'feature':
        args.atom_features_size = data.atom_features_size()
        set_extra_atom_fdim(args.atom_features_size)
    if args.bond_descriptors == 'descriptor':
        args.bond_descriptors_size = data.bond_descriptors_size()
    elif args.bond_descriptors == 'feature':
        args.bond_features_size = data.bond_features_size()
        set_extra_bond_fdim(args.bond_features_size)

    debug(f'Number of tasks = {args.num_tasks}')

    if args.target_weights is not None and len(args.target_weights) != args.num_tasks:
        raise ValueError('The number of provided target weights must match the number and order of the prediction tasks')

    # Run training on different random seeds for each fold
    all_valid_scores = defaultdict(list)
    all_test_scores = defaultdict(list)
    for fold_num in range(args.num_folds):
        info(f'Fold {fold_num}')
        args.seed = init_seed + fold_num
        args.save_dir = os.path.join(save_dir, f'fold_{fold_num}')
        makedirs(args.save_dir)
        data.reset_features_and_targets()

        # If resuming experiment, load results from trained models
        test_scores_path = os.path.join(args.save_dir, 'test_scores.json')
        if args.resume_experiment and os.path.exists(test_scores_path):
            print('Loading scores')
            with open(test_scores_path) as f:
                model_test_scores = json.load(f)
        # Otherwise, train the models
        else:
            model_valid_scores, model_test_scores = train_func(args, data, fold_num, logger)

        for metric, scores in model_valid_scores.items():
            all_valid_scores[metric].append(scores)
        for metric, scores in model_test_scores.items():
            all_test_scores[metric].append(scores)
    
    all_valid_scores = dict(all_valid_scores)
    all_test_scores = dict(all_test_scores)

    # Convert scores to numpy arrays
    for metric, scores in all_valid_scores.items():
        all_valid_scores[metric] = np.array(scores)
    for metric, scores in all_test_scores.items():
        all_test_scores[metric] = np.array(scores)

    # Report results
    info(f'{args.num_folds}-fold cross validation')

    # Report scores for each fold
    contains_nan_scores = False
    for fold_num in range(args.num_folds):
<<<<<<< HEAD
        for metric, scores in all_test_scores.items():
            info(f'\tSeed {init_seed + fold_num} ==> test {metric} = {multitask_mean(scores[fold_num], metric):.6f}')
=======
        for metric, scores in all_scores.items():
            info(f'\tSeed {init_seed + fold_num} ==> test {metric} = '
                 f'{multitask_mean(scores=scores[fold_num], metric=metric, ignore_nan_metrics=args.ignore_nan_metrics):.6f}')
>>>>>>> b08063bc

            if args.show_individual_scores:
                for task_name, score in zip(args.task_names, scores[fold_num]):
                    info(f'\t\tSeed {init_seed + fold_num} ==> test {task_name} {metric} = {score:.6f}')
                    if np.isnan(score):
                        contains_nan_scores = True

    # Report scores across folds
<<<<<<< HEAD
    for metric, scores in all_valid_scores.items():
        avg_scores = multitask_mean(scores, axis=1, metric=metric)  # average score for each model across tasks
        mean_score, std_score = np.mean(avg_scores), np.std(avg_scores)
        info(f'Overall valid {metric} = {mean_score:.6f} +/- {std_score:.6f}')

        if args.show_individual_scores:
            for task_num, task_name in enumerate(args.task_names):
                info(f'\tOverall valid {task_name} {metric} = '
                     f'{np.mean(scores[:, task_num]):.6f} +/- {np.std(scores[:, task_num]):.6f}')

    for metric, scores in all_test_scores.items():
        avg_scores = multitask_mean(scores, axis=1, metric=metric)  # average score for each model across tasks
=======
    for metric, scores in all_scores.items():
        avg_scores = multitask_mean(
            scores=scores,
            axis=1,
            metric=metric,
            ignore_nan_metrics=args.ignore_nan_metrics
        )  # average score for each model across tasks
>>>>>>> b08063bc
        mean_score, std_score = np.mean(avg_scores), np.std(avg_scores)
        info(f'Overall test {metric} = {mean_score:.6f} +/- {std_score:.6f}')

        if args.show_individual_scores:
            for task_num, task_name in enumerate(args.task_names):
                info(f'\tOverall test {task_name} {metric} = '
                     f'{np.mean(scores[:, task_num]):.6f} +/- {np.std(scores[:, task_num]):.6f}')

    if contains_nan_scores:
        info("The metric scores observed for some fold test splits contain 'nan' values. \
            This can occur when the test set does not meet the requirements \
            for a particular metric, such as having no valid instances of one \
            task in the test set or not having positive examples for some classification metrics. \
            Before v1.5.1, the default behavior was to ignore nan values in individual folds or tasks \
            and still return an overall average for the remaining folds or tasks. The behavior now \
            is to include them in the average, converting overall average metrics to 'nan' as well.")

    # Save scores
    with open(os.path.join(save_dir, TEST_SCORES_FILE_NAME), 'w') as f:
        writer = csv.writer(f)

        header = ['Task']
        for metric in args.metrics:
            header += [f'Mean {metric}', f'Standard deviation {metric}'] + \
                      [f'Fold {i} {metric}' for i in range(args.num_folds)]
        writer.writerow(header)

        if args.dataset_type == 'spectra': # spectra data type has only one score to report
            row = ['spectra']
            for metric, scores in all_test_scores.items():
                task_scores = scores[:,0]
                mean, std = np.mean(task_scores), np.std(task_scores)
                row += [mean, std] + task_scores.tolist()
            writer.writerow(row)
        else: # all other data types, separate scores by task
            for task_num, task_name in enumerate(args.task_names):
                row = [task_name]
                for metric, scores in all_test_scores.items():
                    task_scores = scores[:, task_num]
                    mean, std = np.mean(task_scores), np.std(task_scores)
                    row += [mean, std] + task_scores.tolist()
                writer.writerow(row)
    
    # Determine mean and std score of main metric
<<<<<<< HEAD
    if args.data_type == 'validation':
        avg_scores = multitask_mean(all_valid_scores[args.metric], metric=args.metric, axis=1)
        mean_score, std_score = np.mean(avg_scores), np.std(avg_scores)
    elif args.data_type == 'test':
        avg_scores = multitask_mean(all_test_scores[args.metric], metric=args.metric, axis=1)
        mean_score, std_score = np.mean(avg_scores), np.std(avg_scores)
    else:
        raise ValueError(f'"{args.optimize}" is not supported for hyperparameter optimization.')
=======
    avg_scores = multitask_mean(
        scores=all_scores[args.metric],
        metric=args.metric, axis=1,
        ignore_nan_metrics=args.ignore_nan_metrics
    )
    mean_score, std_score = np.mean(avg_scores), np.std(avg_scores)
>>>>>>> b08063bc

    # Optionally merge and save test preds
    if args.save_preds:
        all_preds = pd.concat([pd.read_csv(os.path.join(save_dir, f'fold_{fold_num}', 'test_preds.csv'))
                                  for fold_num in range(args.num_folds)])
        all_preds.to_csv(os.path.join(save_dir, 'test_preds.csv'), index=False)

    return mean_score, std_score


def chemprop_train() -> None:
    """Parses Chemprop training arguments and trains (cross-validates) a Chemprop model.

    This is the entry point for the command line command :code:`chemprop_train`.
    """
    args=TrainArgs().parse_args()
    
    if args.model_type == 'FFN':
        cross_validate(args=TrainArgs().parse_args(), train_func=run_training)
    elif args.model_type == 'lgbm':
        cross_validate(args=TrainArgs().parse_args(), train_func=run_training_lgbm)<|MERGE_RESOLUTION|>--- conflicted
+++ resolved
@@ -166,14 +166,9 @@
     # Report scores for each fold
     contains_nan_scores = False
     for fold_num in range(args.num_folds):
-<<<<<<< HEAD
         for metric, scores in all_test_scores.items():
-            info(f'\tSeed {init_seed + fold_num} ==> test {metric} = {multitask_mean(scores[fold_num], metric):.6f}')
-=======
-        for metric, scores in all_scores.items():
             info(f'\tSeed {init_seed + fold_num} ==> test {metric} = '
                  f'{multitask_mean(scores=scores[fold_num], metric=metric, ignore_nan_metrics=args.ignore_nan_metrics):.6f}')
->>>>>>> b08063bc
 
             if args.show_individual_scores:
                 for task_name, score in zip(args.task_names, scores[fold_num]):
@@ -182,28 +177,28 @@
                         contains_nan_scores = True
 
     # Report scores across folds
-<<<<<<< HEAD
     for metric, scores in all_valid_scores.items():
-        avg_scores = multitask_mean(scores, axis=1, metric=metric)  # average score for each model across tasks
-        mean_score, std_score = np.mean(avg_scores), np.std(avg_scores)
-        info(f'Overall valid {metric} = {mean_score:.6f} +/- {std_score:.6f}')
-
-        if args.show_individual_scores:
-            for task_num, task_name in enumerate(args.task_names):
-                info(f'\tOverall valid {task_name} {metric} = '
-                     f'{np.mean(scores[:, task_num]):.6f} +/- {np.std(scores[:, task_num]):.6f}')
-
-    for metric, scores in all_test_scores.items():
-        avg_scores = multitask_mean(scores, axis=1, metric=metric)  # average score for each model across tasks
-=======
-    for metric, scores in all_scores.items():
         avg_scores = multitask_mean(
             scores=scores,
             axis=1,
             metric=metric,
             ignore_nan_metrics=args.ignore_nan_metrics
         )  # average score for each model across tasks
->>>>>>> b08063bc
+        mean_score, std_score = np.mean(avg_scores), np.std(avg_scores)
+        info(f'Overall valid {metric} = {mean_score:.6f} +/- {std_score:.6f}')
+
+        if args.show_individual_scores:
+            for task_num, task_name in enumerate(args.task_names):
+                info(f'\tOverall valid {task_name} {metric} = '
+                     f'{np.mean(scores[:, task_num]):.6f} +/- {np.std(scores[:, task_num]):.6f}')
+
+    for metric, scores in all_test_scores.items():
+        avg_scores = multitask_mean(
+            scores=scores,
+            axis=1,
+            metric=metric,
+            ignore_nan_metrics=args.ignore_nan_metrics
+        )  # average score for each model across tasks
         mean_score, std_score = np.mean(avg_scores), np.std(avg_scores)
         info(f'Overall test {metric} = {mean_score:.6f} +/- {std_score:.6f}')
 
@@ -248,23 +243,22 @@
                 writer.writerow(row)
     
     # Determine mean and std score of main metric
-<<<<<<< HEAD
     if args.data_type == 'validation':
-        avg_scores = multitask_mean(all_valid_scores[args.metric], metric=args.metric, axis=1)
+        avg_scores = multitask_mean(
+        scores=all_valid_scores[args.metric],
+        metric=args.metric, axis=1,
+        ignore_nan_metrics=args.ignore_nan_metrics
+        )
         mean_score, std_score = np.mean(avg_scores), np.std(avg_scores)
     elif args.data_type == 'test':
-        avg_scores = multitask_mean(all_test_scores[args.metric], metric=args.metric, axis=1)
+        avg_scores = multitask_mean(
+        scores=all_test_scores[args.metric],
+        metric=args.metric, axis=1,
+        ignore_nan_metrics=args.ignore_nan_metrics
+        )
         mean_score, std_score = np.mean(avg_scores), np.std(avg_scores)
     else:
         raise ValueError(f'"{args.optimize}" is not supported for hyperparameter optimization.')
-=======
-    avg_scores = multitask_mean(
-        scores=all_scores[args.metric],
-        metric=args.metric, axis=1,
-        ignore_nan_metrics=args.ignore_nan_metrics
-    )
-    mean_score, std_score = np.mean(avg_scores), np.std(avg_scores)
->>>>>>> b08063bc
 
     # Optionally merge and save test preds
     if args.save_preds:
