import json
import os
from tempfile import TemporaryDirectory
import pickle
from typing import List, Optional
from typing_extensions import Literal
from packaging import version
from warnings import warn

import torch
from tap import Tap  # pip install typed-argument-parser (https://github.com/swansonk14/typed-argument-parser)
import numpy as np

import chemprop.data.utils
from chemprop.data import set_cache_mol, empty_cache
from chemprop.features import get_available_features_generators


Metric = Literal['auc', 'prc-auc', 'rmse', 'mae', 'mse', 'r2', 'accuracy', 'cross_entropy', 'binary_cross_entropy', 'sid', 'wasserstein', 'f1', 'mcc', 'bounded_rmse', 'bounded_mae', 'bounded_mse',
                'recall', 'precision','balanced_accuracy']


def get_checkpoint_paths(checkpoint_path: Optional[str] = None,
                         checkpoint_paths: Optional[List[str]] = None,
                         checkpoint_dir: Optional[str] = None,
                         ext: str = '.pt') -> Optional[List[str]]:
    """
    Gets a list of checkpoint paths either from a single checkpoint path or from a directory of checkpoints.

    If :code:`checkpoint_path` is provided, only collects that one checkpoint.
    If :code:`checkpoint_paths` is provided, collects all of the provided checkpoints.
    If :code:`checkpoint_dir` is provided, walks the directory and collects all checkpoints.
    A checkpoint is any file ending in the extension ext.

    :param checkpoint_path: Path to a checkpoint.
    :param checkpoint_paths: List of paths to checkpoints.
    :param checkpoint_dir: Path to a directory containing checkpoints.
    :param ext: The extension which defines a checkpoint file.
    :return: A list of paths to checkpoints or None if no checkpoint path(s)/dir are provided.
    """
    if sum(var is not None for var in [checkpoint_dir, checkpoint_path, checkpoint_paths]) > 1:
        raise ValueError('Can only specify one of checkpoint_dir, checkpoint_path, and checkpoint_paths')

    if checkpoint_path is not None:
        return [checkpoint_path]

    if checkpoint_paths is not None:
        return checkpoint_paths

    if checkpoint_dir is not None:
        checkpoint_paths = []

        for root, _, files in os.walk(checkpoint_dir):
            for fname in files:
                if fname.endswith(ext):
                    checkpoint_paths.append(os.path.join(root, fname))

        if len(checkpoint_paths) == 0:
            raise ValueError(f'Failed to find any checkpoints with extension "{ext}" in directory "{checkpoint_dir}"')

        return checkpoint_paths

    return None


class CommonArgs(Tap):
    """:class:`CommonArgs` contains arguments that are used in both :class:`TrainArgs` and :class:`PredictArgs`."""

    smiles_columns: List[str] = None
    """List of names of the columns containing SMILES strings.
    By default, uses the first :code:`number_of_molecules` columns."""
    number_of_molecules: int = 1
    """Number of molecules in each input to the model.
    This must equal the length of :code:`smiles_columns` (if not :code:`None`)."""
    checkpoint_dir: str = None
    """Directory from which to load model checkpoints (walks directory and ensembles all models that are found)."""
    checkpoint_path: str = None
    """Path to model checkpoint (:code:`.pt` file)."""
    checkpoint_paths: List[str] = None
    """List of paths to model checkpoints (:code:`.pt` files)."""
    selected_features_path: str = None
    """Path to selected features csv (:code:`.csv` file)."""    
    no_cuda: bool = False
    """Turn off cuda (i.e., use CPU instead of GPU)."""
    gpu: int = None
    """Which GPU to use."""
    early_stopping: int = 5
    """Number of early stopping counts"""
    data_type: Literal['validation', 'test'] = 'test'
    """Output scores of cross_validate.py."""
    use_cache: bool = False
    """Whether to use cache or not before training."""
    features_generator: List[str] = None
    """Method(s) of generating additional features."""
    features_path: List[str] = None
    """Path(s) to features to use in FNN (instead of features_generator)."""
    phase_features_path: str = None
    """Path to features used to indicate the phase of the data in one-hot vector form. Used in spectra datatype."""
    no_features_scaling: bool = False
    """Turn off scaling of features."""
    max_data_size: int = None
    """Maximum number of data points to load."""
    num_workers: int = 8
    """Number of workers for the parallel data loading (0 means sequential)."""
    batch_size: int = 50
    """Batch size."""
    atom_descriptors: Literal['feature', 'descriptor'] = None
    """
    Custom extra atom descriptors.
    :code:`feature`: used as atom features to featurize a given molecule.
    :code:`descriptor`: used as descriptor and concatenated to the machine learned atomic representation.
    """
    atom_descriptors_path: str = None
    """Path to the extra atom descriptors."""
    bond_descriptors: Literal['feature', 'descriptor'] = None
    """
    Custom extra bond descriptors.
    :code:`feature`: used as bond features to featurize a given molecule.
    :code:`descriptor`: used as descriptor and concatenated to the machine learned bond representation.
    """
    bond_descriptors_path: str = None
    """Path to the extra bond descriptors that will be used as bond features to featurize a given molecule."""
    no_cache_mol: bool = False
    """
    Whether to not cache the RDKit molecule for each SMILES string to reduce memory usage (cached by default).
    """
    empty_cache: bool = False
    """
    Whether to empty all caches before training or predicting. This is necessary if multiple jobs are run within a single script and the atom or bond features change.
    """
    constraints_path: str = None
    """
    Path to constraints applied to atomic/bond properties prediction.
    """

    def __init__(self, *args, **kwargs):
        super(CommonArgs, self).__init__(*args, **kwargs)
        self._atom_features_size = 0
        self._bond_features_size = 0
        self._atom_descriptors_size = 0
        self._bond_descriptors_size = 0
        self._atom_constraints = []
        self._bond_constraints = []

    @property
    def device(self) -> torch.device:
        """The :code:`torch.device` on which to load and process data and models."""
        if not self.cuda:
            return torch.device('cpu')

        return torch.device('cuda', self.gpu)

    @device.setter
    def device(self, device: torch.device) -> None:
        self.cuda = device.type == 'cuda'
        self.gpu = device.index

    @property
    def cuda(self) -> bool:
        """Whether to use CUDA (i.e., GPUs) or not."""
        return not self.no_cuda and torch.cuda.is_available()

    @cuda.setter
    def cuda(self, cuda: bool) -> None:
        self.no_cuda = not cuda

    @property
    def features_scaling(self) -> bool:
        """
        Whether to apply normalization with a :class:`~chemprop.data.scaler.StandardScaler`
        to the additional molecule-level features.
        """
        return not self.no_features_scaling

    @features_scaling.setter
    def features_scaling(self, features_scaling: bool) -> None:
        self.no_features_scaling = not features_scaling

    @property
    def atom_features_size(self) -> int:
        """The size of the atom features."""
        return self._atom_features_size

    @atom_features_size.setter
    def atom_features_size(self, atom_features_size: int) -> None:
        self._atom_features_size = atom_features_size

    @property
    def atom_descriptors_size(self) -> int:
        """The size of the atom descriptors."""
        return self._atom_descriptors_size

    @atom_descriptors_size.setter
    def atom_descriptors_size(self, atom_descriptors_size: int) -> None:
        self._atom_descriptors_size = atom_descriptors_size

    @property
    def bond_features_size(self) -> int:
        """The size of the atom features."""
        return self._bond_features_size

    @bond_features_size.setter
    def bond_features_size(self, bond_features_size: int) -> None:
        self._bond_features_size = bond_features_size

    @property
    def bond_descriptors_size(self) -> int:
        """The size of the bond descriptors."""
        return self._bond_descriptors_size

    @bond_descriptors_size.setter
    def bond_descriptors_size(self, bond_descriptors_size: int) -> None:
        self._bond_descriptors_size = bond_descriptors_size

    def configure(self) -> None:
        self.add_argument('--gpu', choices=list(range(torch.cuda.device_count())))
        self.add_argument('--features_generator', choices=get_available_features_generators())

    def process_args(self) -> None:
        # Load checkpoint paths
        if self.model_type == 'lgbm':
            self.checkpoint_paths = get_checkpoint_paths(
                checkpoint_path=self.checkpoint_path,
                checkpoint_paths=self.checkpoint_paths,
                checkpoint_dir=self.checkpoint_dir,
                ext = '.pkl'
            )
            self.checkpoint_paths_scaler = get_checkpoint_paths(
                checkpoint_path=self.checkpoint_path,
                checkpoint_paths=None, #self.checkpoint_paths,
                checkpoint_dir=self.checkpoint_dir,
            )
        else:
            self.checkpoint_paths = get_checkpoint_paths(
                checkpoint_path=self.checkpoint_path,
                checkpoint_paths=self.checkpoint_paths,
                checkpoint_dir=self.checkpoint_dir,
            )

        # Validate features
        if self.features_generator is not None and 'rdkit_2d_normalized' in self.features_generator and self.features_scaling:
            raise ValueError('When using rdkit_2d_normalized features, --no_features_scaling must be specified.')

        # Validate atom descriptors
        if (self.atom_descriptors is None) != (self.atom_descriptors_path is None):
            raise ValueError('If atom_descriptors is specified, then an atom_descriptors_path must be provided '
                             'and vice versa.')

        if self.atom_descriptors is not None and self.number_of_molecules > 1:
            raise NotImplementedError('Atom descriptors are currently only supported with one molecule '
                                      'per input (i.e., number_of_molecules = 1).')

        # Validate bond descriptors
        if (self.bond_descriptors is None) != (self.bond_descriptors_path is None):
            raise ValueError('If bond_descriptors is specified, then an bond_descriptors_path must be provided '
                             'and vice versa.')

        if self.bond_descriptors is not None and self.number_of_molecules > 1:
            raise NotImplementedError('Bond descriptors are currently only supported with one molecule '
                                      'per input (i.e., number_of_molecules = 1).')

        set_cache_mol(not self.no_cache_mol)

        if self.empty_cache:
            empty_cache()


class TrainArgs(CommonArgs):
    """:class:`TrainArgs` includes :class:`CommonArgs` along with additional arguments used for training a Chemprop model."""

    # General arguments
    data_path: str
    """Path to data CSV file."""
    target_columns: List[str] = None
    """
    Name of the columns containing target values.
    By default, uses all columns except the SMILES column and the :code:`ignore_columns`.
    """
    ignore_columns: List[str] = None
    """Name of the columns to ignore when :code:`target_columns` is not provided."""
    dataset_type: Literal['regression', 'classification', 'multiclass', 'spectra']
    """Type of dataset. This determines the default loss function used during training."""
<<<<<<< HEAD
    model_type: Literal['FFN', 'lgbm'] = 'FFN'
    """Type of the prediction model."""
    loss_function: Literal['mse', 'bounded_mse', 'binary_cross_entropy', 'cross_entropy', 'mcc', 'sid', 'wasserstein', 'mve', 'evidential', 'dirichlet'] = None
=======
    loss_function: Literal['mse', 'bounded_mse', 'binary_cross_entropy', 'cross_entropy', 'mcc', 'sid', 'wasserstein', 'mve', 'evidential', 'dirichlet', 'quantile_interval'] = None
>>>>>>> 31b7fad4
    """Choice of loss function. Loss functions are limited to compatible dataset types."""
    multiclass_num_classes: int = 3
    """Number of classes when running multiclass classification."""
    separate_val_path: str = None
    """Path to separate val set, optional."""
    separate_test_path: str = None
    """Path to separate test set, optional."""
    spectra_phase_mask_path: str = None
    """Path to a file containing a phase mask array, used for excluding particular regions in spectra predictions."""
    data_weights_path: str = None
    """Path to weights for each molecule in the training data, affecting the relative weight of molecules in the loss function"""
    target_weights: List[float] = None
    """Weights associated with each target, affecting the relative weight of targets in the loss function. Must match the number of target columns."""
    split_type: Literal['random', 'scaffold_balanced', 'predetermined', 'crossval', 'cv', 'cv-no-test', 'index_predetermined', 'random_with_repeated_smiles', 'molecular_weight'] = 'random'
    """Method of splitting the data into train/val/test."""
    split_sizes: List[float] = None
    """Split proportions for train/validation/test sets."""
    split_key_molecule: int = 0
    """The index of the key molecule used for splitting when multiple molecules are present and constrained split_type is used, like scaffold_balanced or random_with_repeated_smiles.
       Note that this index begins with zero for the first molecule."""
    num_folds: int = 1
    """Number of folds when performing cross validation."""
    folds_file: str = None
    """Optional file of fold labels."""
    val_fold_index: int = None
    """Which fold to use as val for leave-one-out cross val."""
    test_fold_index: int = None
    """Which fold to use as test for leave-one-out cross val."""
    crossval_index_dir: str = None
    """Directory in which to find cross validation index files."""
    crossval_index_file: str = None
    """Indices of files to use as train/val/test. Overrides :code:`--num_folds` and :code:`--seed`."""
    seed: int = 0
    """
    Random seed to use when splitting data into train/val/test sets.
    When :code`num_folds > 1`, the first fold uses this seed and all subsequent folds add 1 to the seed.
    """
    pytorch_seed: int = 0
    """Seed for PyTorch randomness (e.g., random initial weights)."""
    metric: Metric = None
    """
    Metric to use during evaluation. It is also used with the validation set for early stopping.
    Defaults to "auc" for classification, "rmse" for regression, and "sid" for spectra.
    """
    extra_metrics: List[Metric] = []
    """Additional metrics to use to evaluate the model. Not used for early stopping."""
    ignore_nan_metrics: bool = False
    """Ignore invalid task metrics (NaNs) when computing average metrics across tasks."""
    save_dir: str = None
    """Directory where model checkpoints will be saved."""
    checkpoint_frzn: str = None
    """Path to model checkpoint file to be loaded for overwriting and freezing weights."""
    save_smiles_splits: bool = False
    """Save smiles for each train/val/test splits for prediction convenience later."""
    test: bool = False
    """Whether to skip training and only test the model."""
    quiet: bool = False
    """Skip non-essential print statements."""
    log_frequency: int = 10
    """The number of batches between each logging of the training loss."""
    show_individual_scores: bool = False
    """Show all scores for individual targets, not just average, at the end."""
    cache_cutoff: float = 10000
    """
    Maximum number of molecules in dataset to allow caching.
    Below this number, caching is used and data loading is sequential.
    Above this number, caching is not used and data loading is parallel.
    Use "inf" to always cache.
    """
    save_preds: bool = False
    """Whether to save test split predictions during training."""
    resume_experiment: bool = False
    """
    Whether to resume the experiment.
    Loads test results from any folds that have already been completed and skips training those folds.
    """

    # Model arguments
    bias: bool = False
    """Whether to add bias to linear layers."""
    hidden_size: int = 300
    """Dimensionality of hidden layers in MPN."""
    depth: int = 3
    """Number of message passing steps."""
    bias_solvent: bool = False
    """Whether to add bias to linear layers for solvent MPN if :code:`reaction_solvent` is True."""
    hidden_size_solvent: int = 300
    """Dimensionality of hidden layers in solvent MPN if :code:`reaction_solvent` is True."""
    depth_solvent: int = 3
    """Number of message passing steps for solvent if :code:`reaction_solvent` is True."""
    mpn_shared: bool = False
    """Whether to use the same message passing neural network for all input molecules
    Only relevant if :code:`number_of_molecules > 1`"""
    dropout: float = 0.0
    """Dropout probability."""
    activation: Literal['ReLU', 'LeakyReLU', 'PReLU', 'tanh', 'SELU', 'ELU'] = 'ReLU'
    """Activation function."""
    atom_messages: bool = False
    """Centers messages on atoms instead of on bonds."""
    undirected: bool = False
    """Undirected edges (always sum the two relevant bond vectors)."""
    ffn_hidden_size: int = None
    """Hidden dim for higher-capacity FFN (defaults to hidden_size)."""
    ffn_num_layers: int = 2
    """Number of layers in FFN after MPN encoding."""
    features_only: bool = False
    """Use only the additional features in an FFN, no graph network."""
    separate_val_features_path: List[str] = None
    """Path to file with features for separate val set."""
    separate_test_features_path: List[str] = None
    """Path to file with features for separate test set."""
    separate_val_phase_features_path: str = None
    """Path to file with phase features for separate val set."""
    separate_test_phase_features_path: str = None
    """Path to file with phase features for separate test set."""
    separate_val_atom_descriptors_path: str = None
    """Path to file with extra atom descriptors for separate val set."""
    separate_test_atom_descriptors_path: str = None
    """Path to file with extra atom descriptors for separate test set."""
    separate_val_bond_descriptors_path: str = None
    """Path to file with extra atom descriptors for separate val set."""
    separate_test_bond_descriptors_path: str = None
    """Path to file with extra atom descriptors for separate test set."""
    separate_val_constraints_path: str = None
    """Path to file with constraints for separate val set."""
    separate_test_constraints_path: str = None
    """Path to file with constraints for separate test set."""
    config_path: str = None
    """
    Path to a :code:`.json` file containing arguments. Any arguments present in the config file
    will override arguments specified via the command line or by the defaults.
    """
    ensemble_size: int = 1
    """Number of models in ensemble."""
    aggregation: Literal['sum', 'norm', 'mean', 'max', 'lstm', 'gru', 'gm', 'eq', 'ds', 'attn'] = 'mean'
    """Aggregation scheme for atomic vectors into molecular vectors"""
    aggregation_norm: int = 100
    """For norm aggregation, number by which to divide summed up atomic features"""
    reaction: bool = False
    """
    Whether to adjust MPNN layer to take reactions as input instead of molecules.
    """
    reaction_mode: Literal['reac_prod', 'reac_diff', 'prod_diff', 'reac_prod_balance', 'reac_diff_balance', 'prod_diff_balance'] = 'reac_diff'
    """
    Choices for construction of atom and bond features for reactions
    :code:`reac_prod`: concatenates the reactants feature with the products feature.
    :code:`reac_diff`: concatenates the reactants feature with the difference in features between reactants and products.
    :code:`prod_diff`: concatenates the products feature with the difference in features between reactants and products.
    :code:`reac_prod_balance`: concatenates the reactants feature with the products feature, balances imbalanced reactions.
    :code:`reac_diff_balance`: concatenates the reactants feature with the difference in features between reactants and products, balances imbalanced reactions.
    :code:`prod_diff_balance`: concatenates the products feature with the difference in features between reactants and products, balances imbalanced reactions.
    """
    reaction_solvent: bool = False
    """
    Whether to adjust the MPNN layer to take as input a reaction and a molecule, and to encode them with separate MPNNs.
    """
    explicit_h: bool = False
    """
    Whether H are explicitly specified in input (and should be kept this way). This option is intended to be used
    with the :code:`reaction` or :code:`reaction_solvent` options, and applies only to the reaction part.
    """
    adding_h: bool = False
    """
    Whether RDKit molecules will be constructed with adding the Hs to them. This option is intended to be used
    with Chemprop's default molecule or multi-molecule encoders, or in :code:`reaction_solvent` mode where it applies to the solvent only.
    """
    is_atom_bond_targets: bool = False
    """
    whether this is atomic/bond properties prediction.
    """
    keeping_atom_map: bool = False
    """
    Whether RDKit molecules keep the original atom mapping. This option is intended to be used when providing atom-mapped SMILES with
    the :code:`is_atom_bond_targets`.
    """
    no_shared_atom_bond_ffn: bool = False
    """
    Whether the FFN weights for atom and bond targets should be independent between tasks.
    """
    weights_ffn_num_layers: int = 2
    """
    Number of layers in FFN for determining weights used in constrained targets.
    """
    no_adding_bond_types: bool = False
    """
    Whether the bond types determined by RDKit molecules added to the output of bond targets. This option is intended to be used
    with the :code:`is_atom_bond_targets`.
    """

    # Training arguments
    epochs: int = 30
    """Number of epochs to run."""
    warmup_epochs: float = 2.0
    """
    Number of epochs during which learning rate increases linearly from :code:`init_lr` to :code:`max_lr`.
    Afterwards, learning rate decreases exponentially from :code:`max_lr` to :code:`final_lr`.
    """
    init_lr: float = 1e-4
    """Initial learning rate."""
    max_lr: float = 1e-3
    """Maximum learning rate."""
    final_lr: float = 1e-4
    """Final learning rate."""
    grad_clip: float = None
    """Maximum magnitude of gradient during training."""
    class_balance: bool = False
    """Trains with an equal number of positives and negatives in each batch."""
    spectra_activation: Literal['exp', 'softplus'] = 'exp'
    """Indicates which function to use in dataset_type spectra training to constrain outputs to be positive."""
    spectra_target_floor: float = 1e-8
    """Values in targets for dataset type spectra are replaced with this value, intended to be a small positive number used to enforce positive values."""
    evidential_regularization: float = 0
    """Value used in regularization for evidential loss function. The default value recommended by Soleimany et al.(2021) is 0.2. 
    Optimal value is dataset-dependent; it is recommended that users test different values to find the best value for their model."""
    quantile_loss_alpha: float = 0.1
    """Target error bounds for quantile interval loss"""
    overwrite_default_atom_features: bool = False
    """
    Overwrites the default atom descriptors with the new ones instead of concatenating them.
    Can only be used if atom_descriptors are used as a feature.
    """
    no_atom_descriptor_scaling: bool = False
    """Turn off atom feature scaling."""
    overwrite_default_bond_features: bool = False
    """
    Overwrites the default bond descriptors with the new ones instead of concatenating them.
    Can only be used if bond_descriptors are used as a feature.
    """
    no_bond_descriptor_scaling: bool = False
    """Turn off atom feature scaling."""
    frzn_ffn_layers: int = 0
    """
    Overwrites weights for the first n layers of the ffn from checkpoint model (specified checkpoint_frzn),
    where n is specified in the input.
    Automatically also freezes mpnn weights.
    """
    freeze_first_only: bool = False
    """
    Determines whether or not to use checkpoint_frzn for just the first encoder.
    Default (False) is to use the checkpoint to freeze all encoders.
    (only relevant for number_of_molecules > 1, where checkpoint model has number_of_molecules = 1)
    """

    def __init__(self, *args, **kwargs) -> None:
        super(TrainArgs, self).__init__(*args, **kwargs)
        self._task_names = None
        self._crossval_index_sets = None
        self._task_names = None
        self._quantiles = None
        self._num_tasks = None
        self._features_size = None
        self._train_data_size = None

    @property
    def metrics(self) -> List[str]:
        """The list of metrics used for evaluation. Only the first is used for early stopping."""
        return [self.metric] + self.extra_metrics

    @property
    def minimize_score(self) -> bool:
        """Whether the model should try to minimize the score metric or maximize it."""
        return self.metric in {'rmse', 'mae', 'mse', 'cross_entropy', 'binary_cross_entropy', 'sid', 'wasserstein', 'bounded_mse', 'bounded_mae', 'bounded_rmse'}

    @property
    def use_input_features(self) -> bool:
        """Whether the model is using additional molecule-level features."""
        return self.features_generator is not None or self.features_path is not None or self.phase_features_path is not None

    @property
    def num_lrs(self) -> int:
        """The number of learning rates to use (currently hard-coded to 1)."""
        return 1

    @property
    def crossval_index_sets(self) -> List[List[List[int]]]:
        """Index sets used for splitting data into train/validation/test during cross-validation"""
        return self._crossval_index_sets

    @property
    def task_names(self) -> List[str]:
        """A list of names of the tasks being trained on."""
        return self._task_names

    @task_names.setter
    def task_names(self, task_names: List[str]) -> None:
        self._task_names = task_names

    @property
    def num_tasks(self) -> int:
        """The number of tasks being trained on."""
        return len(self.task_names) if self.task_names is not None else 0

    @property
    def quantiles(self) -> List[float]:
        """A list of quantiles to be being trained on."""
        return self._quantiles

    @quantiles.setter
    def quantiles(self, quantiles: List[float]) -> None:
        self._quantiles = quantiles

    @property
    def features_size(self) -> int:
        """The dimensionality of the additional molecule-level features."""
        return self._features_size

    @features_size.setter
    def features_size(self, features_size: int) -> None:
        self._features_size = features_size

    @property
    def train_data_size(self) -> int:
        """The size of the training data set."""
        return self._train_data_size

    @train_data_size.setter
    def train_data_size(self, train_data_size: int) -> None:
        self._train_data_size = train_data_size

    @property
    def atom_descriptor_scaling(self) -> bool:
        """
        Whether to apply normalization with a :class:`~chemprop.data.scaler.StandardScaler`
        to the additional atom features."
        """
        return not self.no_atom_descriptor_scaling

    @property
    def bond_descriptor_scaling(self) -> bool:
        """
        Whether to apply normalization with a :class:`~chemprop.data.scaler.StandardScaler`
        to the additional bond features."
        """
        return not self.no_bond_descriptor_scaling
    
    @property
    def shared_atom_bond_ffn(self) -> bool:
        """
        Whether the FFN weights for atom and bond targets should be shared between tasks.
        """
        return not self.no_shared_atom_bond_ffn

    @property
    def adding_bond_types(self) -> bool:
        """
        Whether the bond types determined by RDKit molecules should be added to the output of bond targets.
        """
        return not self.no_adding_bond_types

    @property
    def atom_constraints(self) -> List[bool]:
        """
        A list of booleans indicating whether constraints applied to output of atomic properties.
        """
        if self.is_atom_bond_targets and self.constraints_path:
            if not self._atom_constraints:
                header = chemprop.data.utils.get_header(self.constraints_path)
                self._atom_constraints = [target in header for target in self.atom_targets]
        else:
            self._atom_constraints = [False] * len(self.atom_targets)
        return self._atom_constraints

    @atom_constraints.setter
    def atom_constraints(self, atom_constraints: List[bool]) -> None:
        self._atom_constraints = atom_constraints

    @property
    def bond_constraints(self) -> List[bool]:
        """
        A list of booleans indicating whether constraints applied to output of bond properties.
        """
        if self.is_atom_bond_targets and self.constraints_path:
            if not self._bond_constraints:
                header = chemprop.data.utils.get_header(self.constraints_path)
                self._bond_constraints = [target in header for target in self.bond_targets]
        else:
            self._bond_constraints = [False] * len(self.bond_targets)
        return self._bond_constraints

    @bond_constraints.setter
    def bond_constraints(self, bond_constraints: List[bool]) -> None:
        self._bond_constraints = bond_constraints

    def process_args(self) -> None:
        super(TrainArgs, self).process_args()

        global temp_save_dir  # Prevents the temporary directory from being deleted upon function return

        # Adapt the number of molecules for reaction_solvent mode
        if self.reaction_solvent is True and self.number_of_molecules != 2:
            raise ValueError('In reaction_solvent mode, --number_of_molecules 2 must be specified.')

        # Process SMILES columns
        self.smiles_columns = chemprop.data.utils.preprocess_smiles_columns(
            path=self.data_path,
            smiles_columns=self.smiles_columns,
            number_of_molecules=self.number_of_molecules,
        )

        # Load config file
        if self.config_path is not None:
            with open(self.config_path) as f:
                config = json.load(f)
                for key, value in config.items():
                    setattr(self, key, value)

        # Determine the target_columns when training atomic and bond targets
        if self.is_atom_bond_targets:
            self.atom_targets, self.bond_targets, self.molecule_targets = chemprop.data.utils.get_mixed_task_names(
                path=self.data_path,
                smiles_columns=self.smiles_columns,
                target_columns=self.target_columns,
                ignore_columns=self.ignore_columns,
                keep_h=self.explicit_h,
                add_h=self.adding_h,
                keep_atom_map=self.keeping_atom_map,
            )
            self.target_columns = self.atom_targets + self.bond_targets
            # self.target_columns = self.atom_targets + self.bond_targets + self.molecule_targets  # TODO: Support mixed targets
        else:
            self.atom_targets, self.bond_targets = [], []

        # Check whether atomic/bond constraints have been applied on the correct dataset_type
        if self.constraints_path:
            if not self.is_atom_bond_targets:
                raise ValueError('Constraints on atomic/bond targets can only be used in atomic/bond properties prediction.')
            if self.dataset_type != 'regression':
                raise ValueError(f'In atomic/bond properties prediction, atomic/bond constraints are not supported for {self.dataset_type}.')

        # Check whether the number of input columns is one for the atomic/bond mode
        if self.is_atom_bond_targets:
            if self.number_of_molecules != 1:
                raise ValueError('In atomic/bond properties prediction, exactly one smiles column must be provided.')

        # Check whether the number of input columns is two for the reaction_solvent mode
        if self.reaction_solvent is True and len(self.smiles_columns) != 2:
            raise ValueError('In reaction_solvent mode, exactly two smiles column must be provided (one for reactions, and one for molecules)')

        # Validate reaction/reaction_solvent mode
        if self.reaction is True and self.reaction_solvent is True:
            raise ValueError('Only reaction or reaction_solvent mode can be used, not both.')

        # Create temporary directory as save directory if not provided
        if self.save_dir is None:
            temp_save_dir = TemporaryDirectory()
            self.save_dir = temp_save_dir.name

        # Fix ensemble size if loading checkpoints
        if self.checkpoint_paths is not None and len(self.checkpoint_paths) > 0:
            self.ensemble_size = len(self.checkpoint_paths)

        # Process and validate metric and loss function
        if self.metric is None:
            if self.dataset_type == "classification":
                self.metric = "auc"
            elif self.dataset_type == "multiclass":
                self.metric = "cross_entropy"
            elif self.dataset_type == "spectra":
                self.metric = "sid"
            elif self.dataset_type == "regression" and self.loss_function == "bounded_mse":
                self.metric = "bounded_mse"
            elif self.dataset_type == "regression" and self.loss_function == "quantile_interval":
                self.metric = "quantile"
            elif self.dataset_type == "regression":
                self.metric = "rmse"
            else:
                raise ValueError(f'Dataset type {self.dataset_type} is not supported.')

        if self.metric in self.extra_metrics:
            raise ValueError(f'Metric {self.metric} is both the metric and is in extra_metrics. '
                             f'Please only include it once.')

        for metric in self.metrics:
            if not any([(self.dataset_type == 'classification' and metric in ['auc', 'prc-auc', 'accuracy', 'binary_cross_entropy', 'f1', 'mcc', 'recall', 'precision', 'balanced_accuracy', 'confusion_matrix']),
                        (self.dataset_type == 'regression' and metric in ['rmse', 'mae', 'mse', 'r2', 'bounded_rmse', 'bounded_mae', 'bounded_mse', 'quantile']),
                        (self.dataset_type == 'multiclass' and metric in ['cross_entropy', 'accuracy', 'f1', 'mcc']),
                        (self.dataset_type == 'spectra' and metric in ['sid', 'wasserstein'])]):
                raise ValueError(f'Metric "{metric}" invalid for dataset type "{self.dataset_type}".')

            if metric == "quantile" and self.loss_function != "quantile_interval":
                raise ValueError(f'Metric quantile is only compatible with quantile_interval loss.')

        if self.loss_function is None:
            if self.dataset_type == 'classification':
                self.loss_function = 'binary_cross_entropy'
            elif self.dataset_type == 'multiclass':
                self.loss_function = 'cross_entropy'
            elif self.dataset_type == 'spectra':
                self.loss_function = 'sid'
            elif self.dataset_type == 'regression':
                self.loss_function = 'mse'
            else:
                raise ValueError(f'Default loss function not configured for dataset type {self.dataset_type}.')

        if self.loss_function != 'bounded_mse' and any(metric in ['bounded_mse', 'bounded_rmse', 'bounded_mae'] for metric in self.metrics):
            raise ValueError('Bounded metrics can only be used in conjunction with the regression loss function bounded_mse.')

        # Validate class balance
        if self.class_balance and self.dataset_type != 'classification':
            raise ValueError('Class balance can only be applied if the dataset type is classification.')

        # Validate features
        if self.features_only and not (self.features_generator or self.features_path):
            raise ValueError('When using features_only, a features_generator or features_path must be provided.')

        # Handle FFN hidden size
        if self.ffn_hidden_size is None:
            self.ffn_hidden_size = self.hidden_size

        # Handle MPN variants
        if self.atom_messages and self.undirected:
            raise ValueError('Undirected is unnecessary when using atom_messages '
                             'since atom_messages are by their nature undirected.')

        # Validate split type settings
        if not (self.split_type == 'predetermined') == (self.folds_file is not None) == (self.test_fold_index is not None):
            raise ValueError('When using predetermined split type, must provide folds_file and test_fold_index.')

        if not (self.split_type == 'crossval') == (self.crossval_index_dir is not None):
            raise ValueError('When using crossval split type, must provide crossval_index_dir.')

        if not (self.split_type in ['crossval', 'index_predetermined']) == (self.crossval_index_file is not None):
            raise ValueError('When using crossval or index_predetermined split type, must provide crossval_index_file.')

        if self.split_type in ['crossval', 'index_predetermined']:
            with open(self.crossval_index_file, 'rb') as rf:
                self._crossval_index_sets = pickle.load(rf)
            self.num_folds = len(self.crossval_index_sets)
            self.seed = 0

        # Validate split size entry and set default values
        if self.split_sizes is None:
            if self.separate_val_path is None and self.separate_test_path is None: # separate data paths are not provided
                self.split_sizes = [0.8, 0.1, 0.1]
            elif self.separate_val_path is not None and self.separate_test_path is None: # separate val path only
                self.split_sizes = [0.8, 0., 0.2]
            elif self.separate_val_path is None and self.separate_test_path is not None: # separate test path only
                self.split_sizes = [0.8, 0.2, 0.]
            else: # both separate data paths are provided
                self.split_sizes = [1., 0., 0.]

        else:
            if not np.isclose(sum(self.split_sizes), 1):
                raise ValueError(f'Provided split sizes of {self.split_sizes} do not sum to 1.')
            if any([size < 0 for size in self.split_sizes]):
                raise ValueError(f'Split sizes must be non-negative. Received split sizes: {self.split_sizes}')


            if len(self.split_sizes) not in [2, 3]:
                raise ValueError(f'Three values should be provided for train/val/test split sizes. Instead received {len(self.split_sizes)} value(s).')

            if self.separate_val_path is None and self.separate_test_path is None:  # separate data paths are not provided
                if len(self.split_sizes) != 3:
                    raise ValueError(f'Three values should be provided for train/val/test split sizes. Instead received {len(self.split_sizes)} value(s).')
                if self.split_sizes[0] == 0.:
                    raise ValueError(f'Provided split size for train split must be nonzero. Received split size {self.split_sizes[0]}')
                if self.split_sizes[1] == 0.:
                    raise ValueError(f'Provided split size for validation split must be nonzero. Received split size {self.split_sizes[1]}')

            elif self.separate_val_path is not None and self.separate_test_path is None: # separate val path only
                if len(self.split_sizes) == 2: # allow input of just 2 values
                    self.split_sizes = [self.split_sizes[0], 0., self.split_sizes[1]]
                if self.split_sizes[0] == 0.:
                    raise ValueError('Provided split size for train split must be nonzero.')
                if self.split_sizes[1] != 0.:
                    raise ValueError(f'Provided split size for validation split must be 0 because validation set is provided separately. Received split size {self.split_sizes[1]}')

            elif self.separate_val_path is None and self.separate_test_path is not None: # separate test path only
                if len(self.split_sizes) == 2: # allow input of just 2 values
                    self.split_sizes = [self.split_sizes[0], self.split_sizes[1], 0.]
                if self.split_sizes[0] == 0.:
                    raise ValueError('Provided split size for train split must be nonzero.')
                if self.split_sizes[1] == 0.:
                    raise ValueError('Provided split size for validation split must be nonzero.')
                if self.split_sizes[2] != 0.:
                    raise ValueError(f'Provided split size for test split must be 0 because test set is provided separately. Received split size {self.split_sizes[2]}')


            else: # both separate data paths are provided
                if self.split_sizes != [1., 0., 0.]:
                    raise ValueError(f'Separate data paths were provided for val and test splits. Split sizes should not also be provided. Received split sizes: {self.split_sizes}')

        # Test settings
        if self.test:
            self.epochs = 0

        # Validate features are provided for separate validation or test set for each of the kinds of additional features
        for (features_argument, base_features_path, val_features_path, test_features_path) in [
            ('`--features_path`', self.features_path, self.separate_val_features_path, self.separate_test_features_path),
            ('`--phase_features_path`', self.phase_features_path, self.separate_val_phase_features_path, self.separate_test_phase_features_path),
            ('`--atom_descriptors_path`', self.atom_descriptors_path, self.separate_val_atom_descriptors_path, self.separate_test_atom_descriptors_path),
            ('`--bond_descriptors_path`', self.bond_descriptors_path, self.separate_val_bond_descriptors_path, self.separate_test_bond_descriptors_path),
            ('`--constraints_path`', self.constraints_path, self.separate_val_constraints_path, self.separate_test_constraints_path)
        ]:
            if base_features_path is not None:
                if self.separate_val_path is not None and val_features_path is None:
                    raise ValueError(f'Additional features were provided using the argument {features_argument}. The same kinds of features must be provided for the separate validation set.')
                if self.separate_test_path is not None and test_features_path is None:
                    raise ValueError(f'Additional features were provided using the argument {features_argument}. The same kinds of features must be provided for the separate test set.')

        # validate extra atom descriptor options
        if self.overwrite_default_atom_features and self.atom_descriptors != 'feature':
            raise NotImplementedError('Overwriting of the default atom descriptors can only be used if the'
                                      'provided atom descriptors are features.')

        if not self.atom_descriptor_scaling and self.atom_descriptors is None:
            raise ValueError('Atom descriptor scaling is only possible if additional atom features are provided.')

        # validate extra bond descriptor options
        if self.overwrite_default_bond_features and self.bond_descriptors != 'feature':
            raise NotImplementedError('Overwriting of the default bond descriptors can only be used if the'
                                      'provided bond descriptors are features.')

        if not self.bond_descriptor_scaling and self.bond_descriptors is None:
            raise ValueError('Bond descriptor scaling is only possible if additional bond features are provided.')

        if self.bond_descriptors == 'descriptor' and not self.is_atom_bond_targets:
            raise NotImplementedError('Bond descriptors as descriptor can only be used with `--is_atom_bond_targets`.')

        # normalize target weights
        if self.target_weights is not None:
            avg_weight = sum(self.target_weights)/len(self.target_weights)
            self.target_weights = [w/avg_weight for w in self.target_weights]
            if min(self.target_weights) < 0:
                raise ValueError('Provided target weights must be non-negative.')

        # check if key molecule index is outside of the number of molecules
        if self.split_key_molecule >= self.number_of_molecules:
            raise ValueError(
                "The index provided with the argument `--split_key_molecule` must be less than the number of molecules. Note that this index begins with 0 for the first molecule. "
            )

        if not 0 <= self.quantile_loss_alpha <= 0.5:
            raise ValueError(
                "quantile_loss_alpha should be in the range [0, 0.5]"
            )


class PredictArgs(CommonArgs):
    """:class:`PredictArgs` includes :class:`CommonArgs` along with additional arguments used for predicting with a Chemprop model."""

    test_path: str
    """Path to CSV file containing testing data for which predictions will be made."""
    preds_path: str
    """Path to CSV or PICKLE file where predictions will be saved."""
    model_type: Literal['FFN', 'lgbm'] = 'FFN'
    """Type of the prediction model."""
    drop_extra_columns: bool = False
    """Whether to drop all columns from the test data file besides the SMILES columns and the new prediction columns."""
    ensemble_variance: bool = False
    """Deprecated. Whether to calculate the variance of ensembles as a measure of epistemic uncertainty. If True, the variance is saved as an additional column for each target in the preds_path."""
    individual_ensemble_predictions: bool = False
    """Whether to return the predictions made by each of the individual models rather than the average of the ensemble"""
    # Uncertainty arguments
    uncertainty_method: Literal[
        'mve',
        'ensemble',
        'evidential_epistemic',
        'evidential_aleatoric',
        'evidential_total',
        'classification',
        'dropout',
        'spectra_roundrobin',
        'dirichlet',
    ] = None
    """The method of calculating uncertainty."""
    calibration_method: Literal[
        "zscaling",
        "tscaling",
        "zelikman_interval",
        "mve_weighting",
        "platt",
        "isotonic",
        "conformal",
        "conformal_adaptive",
        "conformal_regression",
        "conformal_quantile_regression",
    ] = None
    """Methods used for calibrating the uncertainty calculated with uncertainty method."""
    evaluation_methods: List[str] = None
    """The methods used for evaluating the uncertainty performance if the test data provided includes targets.
    Available methods are [nll, miscalibration_area, ence, spearman] or any available classification or multiclass metric."""
    evaluation_scores_path: str = None
    """Location to save the results of uncertainty evaluations."""
    uncertainty_dropout_p: float = 0.1
    """The probability to use for Monte Carlo dropout uncertainty estimation."""
    conformal_alpha: float = 0.1
    """Target error rate for conformal prediction."""
    dropout_sampling_size: int = 10
    """The number of samples to use for Monte Carlo dropout uncertainty estimation. Distinct from the dropout used during training."""
    calibration_interval_percentile: float = 95
    """Sets the percentile used in the calibration methods. Must be in the range (1,100)."""
    regression_calibrator_metric: Literal['stdev', 'interval'] = None
    """Regression calibrators can output either a stdev or an inverval. """
    calibration_path: str = None
    """Path to data file to be used for uncertainty calibration."""
    calibration_features_path: List[str] = None
    """Path to features data to be used with the uncertainty calibration dataset."""
    calibration_phase_features_path: str = None
    """ """
    calibration_atom_descriptors_path: str = None
    """Path to the extra atom descriptors."""
    calibration_bond_descriptors_path: str = None
    """Path to the extra bond descriptors that will be used as bond features to featurize a given molecule."""

    @property
    def ensemble_size(self) -> int:
        """The number of models in the ensemble."""
        return len(self.checkpoint_paths)

    def process_args(self) -> None:
        super(PredictArgs, self).process_args()

        if self.regression_calibrator_metric is None:
            if self.calibration_method == 'zelikman_interval':
                self.regression_calibrator_metric = 'interval'
            elif self.calibration_method in ['conformal_regression', 'conformal_quantile_regression']:
                self.regression_calibrator_metric = None
            else:
                self.regression_calibrator_metric = 'stdev'

        if self.uncertainty_method == 'dropout' and version.parse(torch.__version__) < version.parse('1.9.0'):
            raise ValueError('Dropout uncertainty is only supported for pytorch versions >= 1.9.0')

        self.smiles_columns = chemprop.data.utils.preprocess_smiles_columns(
            path=self.test_path,
            smiles_columns=self.smiles_columns,
            number_of_molecules=self.number_of_molecules,
        )

        if self.checkpoint_paths is None or len(self.checkpoint_paths) == 0:
            raise ValueError('Found no checkpoints. Must specify --checkpoint_path <path> or '
                             '--checkpoint_dir <dir> containing at least one checkpoint.')

        if self.ensemble_variance:
            if self.uncertainty_method in ['ensemble', None]:
                warn(
                    'The `--ensemble_variance` argument is deprecated and should \
                        be replaced with `--uncertainty_method ensemble`.',
                    DeprecationWarning,
                )
                self.uncertainty_method = 'ensemble'
            else:
                raise ValueError(
                    f'Only one uncertainty method can be used at a time. \
                        The arguement `--ensemble_variance` was provided along \
                        with the uncertainty method {self.uncertainty_method}. The `--ensemble_variance` \
                        argument is deprecated and should be replaced with `--uncertainty_method ensemble`.'
                )

        if self.calibration_interval_percentile <= 1 or self.calibration_interval_percentile >= 100:
            raise ValueError('The calibration interval must be a percentile value in the range (1,100).')

        if self.uncertainty_dropout_p < 0 or self.uncertainty_dropout_p > 1:
            raise ValueError('The dropout probability must be in the range (0,1).')

        if self.dropout_sampling_size <= 1:
            raise ValueError('The argument `--dropout_sampling_size` must be an integer greater than 1.')

        # Validate that features provided for the prediction test set are also provided for the calibration set
        for (features_argument, base_features_path, cal_features_path) in [
            ('`--features_path`', self.features_path, self.calibration_features_path),
            ('`--phase_features_path`', self.phase_features_path, self.calibration_phase_features_path),
            ('`--atom_descriptors_path`', self.atom_descriptors_path, self.calibration_atom_descriptors_path),
            ('`--bond_descriptors_path`', self.bond_descriptors_path, self.calibration_bond_descriptors_path)
        ]:
            if (
                base_features_path is not None
                and self.calibration_path is not None
                and cal_features_path is None
            ):
                raise ValueError(
                    f"Additional features were provided using the argument {features_argument}. The same kinds of features must be provided for the calibration dataset."
                )

        if not 0 <= self.conformal_alpha <= 1:
            raise ValueError(
                "conformal_alpha should be in the range [0,1]"
            )


class InterpretArgs(CommonArgs):
    """:class:`InterpretArgs` includes :class:`CommonArgs` along with additional arguments used for interpreting a trained Chemprop model."""

    data_path: str
    """Path to data CSV file."""
    batch_size: int = 500
    """Batch size."""
    property_id: int = 1
    """Index of the property of interest in the trained model."""
    rollout: int = 20
    """Number of rollout steps."""
    c_puct: float = 10.0
    """Constant factor in MCTS."""
    max_atoms: int = 20
    """Maximum number of atoms in rationale."""
    min_atoms: int = 8
    """Minimum number of atoms in rationale."""
    prop_delta: float = 0.5
    """Minimum score to count as positive."""

    def process_args(self) -> None:
        super(InterpretArgs, self).process_args()

        self.smiles_columns = chemprop.data.utils.preprocess_smiles_columns(
            path=self.data_path,
            smiles_columns=self.smiles_columns,
            number_of_molecules=self.number_of_molecules,
        )

        if self.features_path is not None:
            raise ValueError('Cannot use --features_path <path> for interpretation since features '
                             'need to be computed dynamically for molecular substructures. '
                             'Please specify --features_generator <generator>.')

        if self.checkpoint_paths is None or len(self.checkpoint_paths) == 0:
            raise ValueError('Found no checkpoints. Must specify --checkpoint_path <path> or '
                             '--checkpoint_dir <dir> containing at least one checkpoint.')


class FingerprintArgs(PredictArgs):
    """:class:`FingerprintArgs` includes :class:`PredictArgs` with additional arguments for the generation of latent fingerprint vectors."""

    fingerprint_type: Literal['MPN', 'last_FFN'] = 'MPN'
    """Choice of which type of latent fingerprint vector to use. Default is the output of the MPNN, excluding molecular features"""


class HyperoptArgs(TrainArgs):
    """:class:`HyperoptArgs` includes :class:`TrainArgs` along with additional arguments used for optimizing Chemprop hyperparameters."""

    num_iters: int = 20
    """Number of hyperparameter choices to try."""
    hyperopt_seed: int = 0
    """The initial seed used for choosing parameters in hyperopt trials. In each trial, the seed will be increased by one, skipping seeds previously used."""
    config_save_path: str
    """Path to :code:`.json` file where best hyperparameter settings will be written."""
    log_dir: str = None
    """(Optional) Path to a directory where all results of the hyperparameter optimization will be written."""
    hyperopt_checkpoint_dir: str = None
    """Path to a directory where hyperopt completed trial data is stored. Hyperopt job will include these trials if restarted.
    Can also be used to run multiple instances in parallel if they share the same checkpoint directory."""
    startup_random_iters: int = None
    """The initial number of trials that will be randomly specified before TPE algorithm is used to select the rest.
    By default will be half the total number of trials."""
    manual_trial_dirs: List[str] = None
    """Paths to save directories for manually trained models in the same search space as the hyperparameter search.
    Results will be considered as part of the trial history of the hyperparameter search."""
    search_parameter_keywords: List[str] = ["basic"]
    """The model parameters over which to search for an optimal hyperparameter configuration.
    Some options are bundles of parameters or otherwise special parameter operations.

    Special keywords:
        basic - the default set of hyperparameters for search: depth, ffn_num_layers, dropout, and linked_hidden_size.
        linked_hidden_size - search for hidden_size and ffn_hidden_size, but constrained for them to have the same value.
            If either of the component words are entered in separately, both are searched independently.
        learning_rate - search for max_lr, init_lr, final_lr, and warmup_epochs. The search for init_lr and final_lr values
            are defined as fractions of the max_lr value. The search for warmup_epochs is as a fraction of the total epochs used.
        all - include search for all 13 inidividual keyword options

    Individual supported parameters:
        activation, aggregation, aggregation_norm, batch_size, depth,
        dropout, ffn_hidden_size, ffn_num_layers, final_lr, hidden_size,
        init_lr, max_lr, warmup_epochs
    """

    def process_args(self) -> None:
        super(HyperoptArgs, self).process_args()

        # Assign log and checkpoint directories if none provided
        if self.log_dir is None:
            self.log_dir = self.save_dir
        if self.hyperopt_checkpoint_dir is None:
            self.hyperopt_checkpoint_dir = self.log_dir
        
        # Set number of startup random trials
        if self.startup_random_iters is None:
            self.startup_random_iters = self.num_iters // 2

        # Construct set of search parameters
        supported_keywords = [
            "basic", "learning_rate", "linked_hidden_size", "all",
            "activation", "aggregation", "aggregation_norm", "batch_size", "depth",
            "dropout", "ffn_hidden_size", "ffn_num_layers", "final_lr", "hidden_size",
            "init_lr", "max_lr", "warmup_epochs"
        ]
        supported_parameters = [
            "activation", "aggregation", "aggregation_norm", "batch_size", "depth",
            "dropout", "ffn_hidden_size", "ffn_num_layers", "final_lr_ratio", "hidden_size",
            "init_lr_ratio", "linked_hidden_size", "max_lr", "warmup_epochs"
        ]
        unsupported_keywords = set(self.search_parameter_keywords) - set(supported_keywords)
        if len(unsupported_keywords) != 0:
            raise NotImplementedError(
                f"Keywords for what hyperparameters to include in the search are designated \
                    with the argument `--search_parameter_keywords`. The following unsupported\
                    keywords were received: {unsupported_keywords}. The available supported\
                    keywords are: {supported_keywords}"
            )
        search_parameters = set()
        if "all" in self.search_parameter_keywords:
            search_parameters.update(supported_parameters)
        if "basic" in self.search_parameter_keywords:
            search_parameters.update(["depth", "ffn_num_layers", "dropout", "linked_hidden_size"])
        if "learning_rate" in self.search_parameter_keywords:
            search_parameters.update(["max_lr", "init_lr_ratio", "final_lr_ratio", "warmup_epochs"])
        for kw in self.search_parameter_keywords:
            if kw in supported_parameters:
                search_parameters.add(kw)
        if "init_lr" in self.search_parameter_keywords:
            search_parameters.add("init_lr_ratio")
        if "final_lr" in self.search_parameter_keywords:
            search_parameters.add("final_lr_ratio")
        if "linked_hidden_size" in search_parameters and ("hidden_size" in search_parameters or "ffn_hidden_size" in search_parameters):
            search_parameters.remove("linked_hidden_size")
            search_parameters.update(["hidden_size", "ffn_hidden_size"])
        self.search_parameters = list(search_parameters)


class SklearnTrainArgs(TrainArgs):
    """:class:`SklearnTrainArgs` includes :class:`TrainArgs` along with additional arguments for training a scikit-learn model."""

    model_type: Literal['random_forest', 'svm']
    """scikit-learn model to use."""
    class_weight: Literal['balanced'] = None
    """How to weight classes (None means no class balance)."""
    single_task: bool = False
    """Whether to run each task separately (needed when dataset has null entries)."""
    radius: int = 2
    """Morgan fingerprint radius."""
    num_bits: int = 2048
    """Number of bits in morgan fingerprint."""
    num_trees: int = 500
    """Number of random forest trees."""
    impute_mode: Literal['single_task', 'median', 'mean', 'linear', 'frequent'] = None
    """How to impute missing data (None means no imputation)."""


class SklearnPredictArgs(CommonArgs):
    """:class:`SklearnPredictArgs` contains arguments used for predicting with a trained scikit-learn model."""

    test_path: str
    """Path to CSV file containing testing data for which predictions will be made."""
    smiles_columns: List[str] = None
    """List of names of the columns containing SMILES strings.
    By default, uses the first :code:`number_of_molecules` columns."""
    number_of_molecules: int = 1
    """Number of molecules in each input to the model.
    This must equal the length of :code:`smiles_columns` (if not :code:`None`)."""
    preds_path: str
    """Path to CSV file where predictions will be saved."""
    checkpoint_dir: str = None
    """Path to directory containing model checkpoints (:code:`.pkl` file)"""
    checkpoint_path: str = None
    """Path to model checkpoint (:code:`.pkl` file)"""
    checkpoint_paths: List[str] = None
    """List of paths to model checkpoints (:code:`.pkl` files)"""

    def process_args(self) -> None:

        self.smiles_columns = chemprop.data.utils.preprocess_smiles_columns(
            path=self.test_path,
            smiles_columns=self.smiles_columns,
            number_of_molecules=self.number_of_molecules,
        )

        # Load checkpoint paths
        self.checkpoint_paths = get_checkpoint_paths(
            checkpoint_path=self.checkpoint_path,
            checkpoint_paths=self.checkpoint_paths,
            checkpoint_dir=self.checkpoint_dir,
            ext='.pkl'
        )<|MERGE_RESOLUTION|>--- conflicted
+++ resolved
@@ -280,13 +280,9 @@
     """Name of the columns to ignore when :code:`target_columns` is not provided."""
     dataset_type: Literal['regression', 'classification', 'multiclass', 'spectra']
     """Type of dataset. This determines the default loss function used during training."""
-<<<<<<< HEAD
     model_type: Literal['FFN', 'lgbm'] = 'FFN'
     """Type of the prediction model."""
-    loss_function: Literal['mse', 'bounded_mse', 'binary_cross_entropy', 'cross_entropy', 'mcc', 'sid', 'wasserstein', 'mve', 'evidential', 'dirichlet'] = None
-=======
     loss_function: Literal['mse', 'bounded_mse', 'binary_cross_entropy', 'cross_entropy', 'mcc', 'sid', 'wasserstein', 'mve', 'evidential', 'dirichlet', 'quantile_interval'] = None
->>>>>>> 31b7fad4
     """Choice of loss function. Loss functions are limited to compatible dataset types."""
     multiclass_num_classes: int = 3
     """Number of classes when running multiclass classification."""
